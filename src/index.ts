import { CronJob } from "cron";
import program from "commander";

import ApiHandler from "./ApiHandler";
import { loadConfigDir } from "./config";
import {
  SIXTEEN_HOURS,
  KusamaEndpoints,
  PolkadotEndpoints,
  LocalEndpoints,
} from "./constants";
import Database from "./db";
import logger from "./logger";
import MatrixBot from "./matrix";
import Monitor from "./monitor";
import Scorekeeper from "./scorekeeper";
import Server from "./server";
import TelemetryClient from "./telemetry";
import { sleep } from "./util";
import { startTestSetup } from "./misc/testSetup";
import { writeHistoricNominations } from "./misc/historicNominations";

import { retroactiveRanks } from "./misc/retroactive";
import { startClearAccumulatedOfflineTimeJob, startMonitorJob } from "./cron";

const isCI = process.env.CI;

const catchAndQuit = async (fn: any) => {
  try {
    await fn;
  } catch (e) {
    console.error(e.toString());
    process.exit(1);
  }
};

const start = async (cmd: { config: string }) => {
  const config = loadConfigDir(cmd.config);

  logger.info(`{Start} Starting the backend services.`);

  logger.info(`{Start} Network prefix: ${config.global.networkPrefix}`);

  // Create the API handler.
  const endpoints =
    config.global.networkPrefix == 2
      ? KusamaEndpoints
      : config.global.networkPrefix == 0
      ? PolkadotEndpoints
      : LocalEndpoints;
  const handler = await ApiHandler.create(endpoints);

  // Create the Database.
  const db = await Database.create(config.db.mongo.uri);

  const chainMetadata = await db.getChainMetadata();

  // If the chain is a test chain, init some test chain conditions
  if (config.global.networkPrefix === 3 && !chainMetadata) {
    logger.info(
      `{Start::testSetup} chain index is ${config.global.networkPrefix}, starting init script...`
    );
    await startTestSetup();
    await sleep(1500);
    logger.info(
      `{Start::testSetup} init script done ----------------------------------------------------`
    );
    await sleep(15000);
  }

  await db.setChainMetadata(config.global.networkPrefix, handler);

  // Delete the old candidate fields.
  await db.deleteOldCandidateFields();

  // Clear node refs and delete old fields from all nodes before starting new
  // telemetry client.
  const allNodes = await db.allNodes();
  for (const node of allNodes) {
    const { name } = node;
    await db.deleteOldFieldFrom(name);
    await db.clearNodeRefsFrom(name);
  }

  // Start the telemetry client.
  const telemetry = new TelemetryClient(config, db);
  telemetry.start();

  // Create the matrix bot if enabled.
  let maybeBot: any = false;
  if (config.matrix.enabled && !isCI) {
    const { accessToken, baseUrl, userId } = config.matrix;
    maybeBot = new MatrixBot(baseUrl, accessToken, userId, db, config);
    maybeBot.start();
    maybeBot.sendMessage(`Backend services (re)-started!`);
  }

  // Buffer some time for set up.
  await sleep(1500);

  await startMonitorJob(config, db);
  await startClearAccumulatedOfflineTimeJob(config, db);

  // Set up the nominators in the scorekeeper.
  const scorekeeper = new Scorekeeper(handler, db, config, maybeBot);
  for (const nominatorGroup of config.scorekeeper.nominators) {
    await scorekeeper.addNominatorGroup(nominatorGroup);
  }

  const curControllers = scorekeeper.getAllNominatorControllers();
  await db.removeStaleNominators(curControllers);

  // Wipe the candidates on every start-up and re-add the ones in config.
  logger.info(
    "{Start} Wiping old candidates data and intializing latest candidates from config."
  );
  await db.clearCandidates();
  if (config.scorekeeper.candidates.length) {
    for (const candidate of config.scorekeeper.candidates) {
      if (candidate === null) {
        continue;
      } else {
        const { name, stash } = candidate;
        const bio = candidate.bio || "";
        // Polkadot only options.
        const kusamaStash = candidate.kusamaStash || "";
        const skipSelfStake = candidate.skipSelfStake || false;

        await db.addCandidate(name, stash, kusamaStash, skipSelfStake, bio);
      }
    }
  }

  // Buffer more time.
  sleep(3000);

  // Start the scorekeeper
  // if (config.global.retroactive && !isCI) {
  // retroactiveRanks(config.scorekeeper.candidates as any, handler, db);
  // } else {
  scorekeeper.begin();
  // }

  if (config.global.historicalNominations && !isCI) {
    writeHistoricNominations(handler, db);
  }

  // Start the API server.
  const server = new Server(db, config, scorekeeper);
  server.start();
};

program
  .option("--config <directory>", "The path to the config directory.", "config")
  .action((cmd: { config: string }) => catchAndQuit(start(cmd)));

<<<<<<< HEAD
program.version("2.2.46");
=======
program.version("2.2.45");
>>>>>>> 62ca6bf1
program.parse(process.argv);<|MERGE_RESOLUTION|>--- conflicted
+++ resolved
@@ -154,9 +154,6 @@
   .option("--config <directory>", "The path to the config directory.", "config")
   .action((cmd: { config: string }) => catchAndQuit(start(cmd)));
 
-<<<<<<< HEAD
+
 program.version("2.2.46");
-=======
-program.version("2.2.45");
->>>>>>> 62ca6bf1
 program.parse(process.argv);