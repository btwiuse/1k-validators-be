import { CronJob } from "cron";
import program from "commander";

import ApiHandler from "./ApiHandler";
import { loadConfigDir } from "./config";
import { SIXTEEN_HOURS, KusamaEndpoints, PolkadotEndpoints } from "./constants";
import Database from "./db";
import logger from "./logger";
import MatrixBot from "./matrix";
import Monitor from "./monitor";
import Scorekeeper from "./scorekeeper";
import Server from "./server";
import TelemetryClient from "./telemetry";
import { sleep } from "./util";

import { retroactiveRanks } from "./misc/retroactive";

const isCI = process.env.CI;

const catchAndQuit = async (fn: any) => {
  try {
    await fn;
  } catch (e) {
    console.error(e.toString());
    process.exit(1);
  }
};

const start = async (cmd: { config: string }) => {
  const config = loadConfigDir(cmd.config);

  logger.info(`Starting the backend services.`);

  // Create the API handler.
  const endpoints =
    config.global.networkPrefix == 2 ? KusamaEndpoints : PolkadotEndpoints;
  const handler = await ApiHandler.create(endpoints);

  // Create the Database.
  const db = await Database.create(config.db.mongo.uri);

  // Delete the old candidate fields.
  await db.deleteOldCandidateFields();

  // Clear node refs and delete old fields from all nodes before starting new
  // telemetry client.
  const allNodes = await db.allNodes();
  for (const node of allNodes) {
    const { name } = node;
    await db.deleteOldFieldFrom(name);
    await db.clearNodeRefsFrom(name);
  }

  // Start the telemetry client.
  const telemetry = new TelemetryClient(config, db);
  telemetry.start();

  // Create the matrix bot if enabled.
  let maybeBot: any = false;
  if (config.matrix.enabled && !isCI) {
    const { accessToken, baseUrl, userId } = config.matrix;
    maybeBot = new MatrixBot(baseUrl, accessToken, userId, db, config);
    maybeBot.start();
    maybeBot.sendMessage(`Backend services (re)-started!`);
  }

  // Buffer some time for set up.
  await sleep(1500);

  // Monitors the latest GitHub releases and ensures nodes have upgraded
  // within a timely period.
  const monitor = new Monitor(db, SIXTEEN_HOURS);
  const monitorFrequency = "0 */15 * * * *"; // Every 15 minutes.

  const monitorCron = new CronJob(monitorFrequency, async () => {
    logger.info(
      `Monitoring the node version by polling latst GitHub releases every ${
        config.global.test ? "three" : "fifteen"
      } minutes.`
    );
    await monitor.getLatestTaggedRelease();
    await monitor.ensureUpgrades();
  });

  await monitor.getLatestTaggedRelease();
  await monitor.ensureUpgrades();
  monitorCron.start();

  // Once a week reset the offline accumulations of nodes.
  const clearFrequency = "* * * * * 0";
  const clearCron = new CronJob(clearFrequency, () => {
    db.clearAccumulated();
  });
  clearCron.start();

  // Set up the nominators in the scorekeeper.
  const scorekeeper = new Scorekeeper(handler, db, config, maybeBot);
  for (const nominatorGroup of config.scorekeeper.nominators) {
    await scorekeeper.addNominatorGroup(nominatorGroup);
  }

  const curControllers = scorekeeper.getAllNominatorControllers();
  await db.removeStaleNominators(curControllers);

  // Wipe the candidates on every start-up and re-add the ones in config.
  logger.info(
    "Wiping old candidates data and intializing latest candidates from config."
  );
  await db.clearCandidates();
  if (config.scorekeeper.candidates.length) {
    for (const candidate of config.scorekeeper.candidates) {
      if (candidate === null) {
        continue;
      } else {
        const { name, stash } = candidate;
        const bio = candidate.bio || "";
        // Polkadot only options.
        const kusamaStash = candidate.kusamaStash || "";
        const skipSelfStake = candidate.skipSelfStake || false;

        await db.addCandidate(name, stash, kusamaStash, skipSelfStake, bio);
      }
    }
  }

  // Buffer more time.
  sleep(3000);

  // Start the scorekeeper
  // if (config.global.retroactive && !isCI) {
  // retroactiveRanks(config.scorekeeper.candidates as any, handler, db);
  // } else {
  scorekeeper.begin();
  // }

  // Start the API server.
  const server = new Server(db, config, scorekeeper);
  server.start();
};

program
  .option("--config <directory>", "The path to the config directory.", "config")
  .action((cmd: { config: string }) => catchAndQuit(start(cmd)));

<<<<<<< HEAD
program.version("2.2.29");
=======
program.version("2.2.28");
>>>>>>> f1b3a0f4
program.parse(process.argv);<|MERGE_RESOLUTION|>--- conflicted
+++ resolved
@@ -142,9 +142,5 @@
   .option("--config <directory>", "The path to the config directory.", "config")
   .action((cmd: { config: string }) => catchAndQuit(start(cmd)));
 
-<<<<<<< HEAD
 program.version("2.2.29");
-=======
-program.version("2.2.28");
->>>>>>> f1b3a0f4
 program.parse(process.argv);