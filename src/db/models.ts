--- conflicted
+++ resolved
@@ -436,7 +436,21 @@
   publishedAt: Number,
 });
 
-<<<<<<< HEAD
+// Stats on the where nodes are located.
+export const LocationStatsSchema = new Schema({
+  // Session number the record was created at
+  session: Number,
+  // The number of nodes for each location
+  locations: [
+    {
+      name: String,
+      numberOfNodes: Number,
+    },
+  ],
+  // Timestamp of when the record was written
+  updated: Number,
+});
+
 export const ElectionStats = new Schema({
   // The amount of active council members
   totalMembers: Number,
@@ -450,19 +464,4 @@
   updated: Number,
   // the epoch the record was queried in
   epoch: Number,
-=======
-// Stats on the where nodes are located.
-export const LocationStatsSchema = new Schema({
-  // Session number the record was created at
-  session: Number,
-  // The number of nodes for each location
-  locations: [
-    {
-      name: String,
-      numberOfNodes: Number,
-    },
-  ],
-  // Timestamp of when the record was written
-  updated: Number,
->>>>>>> bc2d51a8
 });