{
  "name": "1k-validators-be",
<<<<<<< HEAD
  "version": "2.4.53",
=======
  "version": "2.4.52",
>>>>>>> e4db84d8
  "description": "Services for running the Thousand Validator Program.",
  "main": "index.js",
  "scripts": {
    "open:polkadot-apps": "open-cli https://polkadot.js.org/apps/?rpc=ws%3A%2F%2F127.0.0.1%3A9944#/staking",
    "open:telemetry": "open-cli http://localhost:3000",
    "build": "tsc",
    "docker": "docker-compose rm -f; docker-compose build --no-cache; docker-compose up -d",
    "clean": "rm validator.db",
    "lint": "tsc --noEmit && eslint 'src/**/*.{js,ts,tsx}' --quiet",
    "lint:fix": "tsc --noEmit && eslint 'src/**/*.{js,ts,tsx}' --quiet --fix",
    "start": "NODE_OPTIONS='--max-old-space-size=4096' ts-node src/index.ts start",
    "start:watch": "NODE_OPTIONS='--max-old-space-size=4096' nodemon --watch build --exec node build/index.js",
    "start:dev": "concurrently \"tsc -w\"  \"yarn start:watch\"",
    "js:start": "NODE_OPTIONS='--max-old-space-size=4096' node build/index.js start",
    "test": "ava test/*.spec.ts --timeout=10m",
    "test:api": "ts-node test/api/chaindata.ts"
  },
  "author": "Web3 Foundation <teched@web3.foundation>",
  "license": "GPL-3.0",
  "dependencies": {
    "@koa/router": "^10.1.1",
    "@octokit/rest": "^18.9.1",
    "@polkadot/api": "^5.6.1",
    "@polkadot/keyring": "^7.2.1",
    "@types/cron": "^1.7.3",
    "@types/koa": "^2.13.4",
    "@types/koa-bodyparser": "^4.3.3",
    "@types/node": "^16.7.1",
    "@types/semver": "^7.3.8",
    "@types/ws": "^7.4.7",
    "axios": "^0.21.1",
    "bree": "^6.3.0",
    "bs58": "^4.0.1",
    "commander": "^8.1.0",
    "cron": "^1.8.2",
    "eslint-config-prettier": "^8.3.0",
    "eslint-plugin-prettier": "^3.4.1",
    "eventemitter3": "^4.0.7",
    "hash.js": "^1.1.7",
    "koa": "^2.13.1",
    "koa-bodyparser": "^4.3.0",
    "koa2-cors": "^2.0.6",
    "matrix-js-sdk": "^12.3.1",
    "mongodb": "4.1.0",
    "mongodb-memory-server": "^7.3.6",
    "mongoose": "^5.13.7",
    "prettier": "^2.3.2",
    "reconnecting-websocket": "^4.4.0",
    "semver": "^7.3.5",
    "ts-node": "^10.2.1",
    "typescript": "^4.3.5",
    "winston": "^3.3.3",
    "ws": "^8.2.0"
  },
  "devDependencies": {
    "@ava/typescript": "^2.0.0",
    "@typescript-eslint/eslint-plugin": "^4.29.2",
    "@typescript-eslint/parser": "^4.29.2",
    "ava": "^3.15.0",
    "concurrently": "^6.2.1",
    "eslint": "^7.32.0",
    "eslint-plugin-security": "^1.4.0",
    "nodemon": "^2.0.12",
    "open-cli": "^7.0.0"
  },
  "config": {
    "mongodbMemoryServer": {
      "debug": "on"
    }
  },
  "ava": {
    "failFast": false,
    "verbose": true,
    "extensions": [
      "ts"
    ],
    "require": [
      "ts-node/register"
    ]
  }
}<|MERGE_RESOLUTION|>--- conflicted
+++ resolved
@@ -1,10 +1,6 @@
 {
   "name": "1k-validators-be",
-<<<<<<< HEAD
   "version": "2.4.53",
-=======
-  "version": "2.4.52",
->>>>>>> e4db84d8
   "description": "Services for running the Thousand Validator Program.",
   "main": "index.js",
   "scripts": {
