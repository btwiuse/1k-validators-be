--- conflicted
+++ resolved
@@ -237,12 +237,9 @@
           "name": "OMAJ",
           "stash": "1jvKCgfrDeuj8aZaDVqbLR3EsbexBbhKo22k1gtydkaKzXU",
           "kusamaStash": "DKEqBmUcoQN3FPVPHFtM8wtXqtF4Yrjhg8HyNyVuLwYtcoa",
-<<<<<<< HEAD
           "riotHandle": "@omaj2:matrix.org",
           "skipSelfStake": false,
           "bio": ""
-=======
-          "riotHandle": "@omaj2:matrix.org"
         },
         {
           "name": "Sio34",
@@ -273,7 +270,6 @@
           "stash": "15D9vUtZLkCBBqq24134ae11TBEHzwGkaLhAwse7n4ieSxv7",
           "kusamaStash": "JKmFAAo9QbR9w3cfSYxk7zdpNEXaN1XbX4NcMU1okAdpwYx",
           "riotHandle": "@kscheyer:matrix.org"
->>>>>>> f1b3a0f4
         }
       ],
       "forceRound": false,
