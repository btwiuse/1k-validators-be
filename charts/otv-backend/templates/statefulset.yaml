apiVersion: apps/v1
kind: StatefulSet
metadata:
  name: {{ .Release.Name }}
  labels:
    app: {{ .Release.Name }}
spec:
  replicas: 1
  revisionHistoryLimit: 3
  updateStrategy:
    type: RollingUpdate
  podManagementPolicy: Parallel
  selector:
    matchLabels:
      app: {{ .Release.Name }}
  serviceName: {{ .Release.Name }}
  template:
    metadata:
      labels:
        app: {{ .Release.Name }}
      annotations:
<<<<<<< HEAD
        checksum/config: {{ include (print $.Template.BasePath "/configmap.yaml") . | sha256sum }}
        checksum/secret: {{ include (print $.Template.BasePath "/secret.yaml") . | sha256sum }}
=======
        checksum/config: {{ include (print $.Template.BasePath "/configmap.yaml") . | sha256sum }}  
        checksum/secret: {{ include (print $.Template.BasePath "/secret.yaml") . | sha256sum }} 
>>>>>>> 0ce5a18c
    spec:
      containers:
      - name: {{ .Release.Name }}
        image: {{ .Values.image.repo }}:{{ .Values.image.tag | default "latest" }}
        imagePullPolicy: IfNotPresent
        ports:
        - name: backend
          containerPort: {{ .Values.backendPort }}
        readinessProbe:
          httpGet:
            path: /healthcheck
            port: {{ .Values.backendPort }}
          initialDelaySeconds: 30
          timeoutSeconds: 3
        volumeMounts:
        - name: data
          mountPath: /data
        - name: secret-config
          mountPath: /code/config/secret.json
          subPath: secret.json
          readOnly: true
        - name: main-config
          mountPath: /code/config/main.json
          subPath: main.json
          readOnly: true
      {{- if ne .Values.environment "ci" }}
        resources:
{{ toYaml .Values.resources | indent 10 }}
      {{- end }}
      {{- if eq .Values.environment "ci" }}
        env:
        - name: CI
          value: "true"
      {{- end }}
      volumes:
      - name: secret-config
        secret:
          secretName: {{ .Release.Name }}
      - name: main-config
        configMap:
          name: {{ .Release.Name }}
      {{ if eq .Values.environment "ci" }}
      - name: data
        emptyDir: {}
      {{ else }}
  volumeClaimTemplates:
  - metadata:
      name: data
    spec:
      accessModes: [ "ReadWriteOnce" ]
      resources:
        requests:
          storage: 20Gi
      {{ end }}<|MERGE_RESOLUTION|>--- conflicted
+++ resolved
@@ -19,13 +19,8 @@
       labels:
         app: {{ .Release.Name }}
       annotations:
-<<<<<<< HEAD
-        checksum/config: {{ include (print $.Template.BasePath "/configmap.yaml") . | sha256sum }}
+        checksum/config: {{ include (print $.Template.BasePath "/configmap.yaml") . | sha256sum }}  
         checksum/secret: {{ include (print $.Template.BasePath "/secret.yaml") . | sha256sum }}
-=======
-        checksum/config: {{ include (print $.Template.BasePath "/configmap.yaml") . | sha256sum }}  
-        checksum/secret: {{ include (print $.Template.BasePath "/secret.yaml") . | sha256sum }} 
->>>>>>> 0ce5a18c
     spec:
       containers:
       - name: {{ .Release.Name }}
