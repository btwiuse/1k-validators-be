--- conflicted
+++ resolved
@@ -17,11 +17,8 @@
 
 image:
   repo: web3f/otv-backend
-<<<<<<< HEAD
   tag: 2.8.29
-=======
-  tag: v2.8.28
->>>>>>> 8290b08d
+
 
 certificate:
   enabled: true
