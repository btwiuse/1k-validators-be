--- conflicted
+++ resolved
@@ -17,11 +17,7 @@
 
 image:
   repo: web3f/otv-backend
-<<<<<<< HEAD
-  tag: v3.0.0
-=======
   tag: 2.6.81
->>>>>>> 0ce5a18c
 
 certificate:
   enabled: true
