description: 1K Validators Backend
name: otv-backend
<<<<<<< HEAD
version: v2.3.57
=======
version: v2.3.58
>>>>>>> fd24a33a
apiVersion: v2<|MERGE_RESOLUTION|>--- conflicted
+++ resolved
@@ -1,8 +1,4 @@
 description: 1K Validators Backend
 name: otv-backend
-<<<<<<< HEAD
-version: v2.3.57
-=======
-version: v2.3.58
->>>>>>> fd24a33a
+version: v2.3.59
 apiVersion: v2