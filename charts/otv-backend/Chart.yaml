--- conflicted
+++ resolved
@@ -1,8 +1,4 @@
 description: 1K Validators Backend
 name: otv-backend
-<<<<<<< HEAD
-version: v3.0.0
-=======
 version: v2.6.81
->>>>>>> 0ce5a18c
 apiVersion: v2