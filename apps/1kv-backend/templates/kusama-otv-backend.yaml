--- conflicted
+++ resolved
@@ -17,11 +17,7 @@
   source:
     repoURL: https://w3f.github.io/helm-charts/
     chart: otv-backend
-<<<<<<< HEAD
-    targetRevision: v2.8.45
-=======
     targetRevision: ^v2.8.45
->>>>>>> 0670126b
     plugin:
       env:
         - name: HELM_VALUES
